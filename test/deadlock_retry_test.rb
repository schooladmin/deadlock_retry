--- conflicted
+++ resolved
@@ -1,11 +1,7 @@
 require 'rubygems'
 
 # Change the version if you want to test a different version of ActiveRecord
-<<<<<<< HEAD
-gem 'activerecord', '2.3.8'
-=======
 gem 'activerecord', '3.0.7'
->>>>>>> 409851c9
 require 'active_record'
 require 'active_record/version'
 puts "Testing ActiveRecord #{ActiveRecord::VERSION::STRING}"
