# -*- encoding: utf-8 -*-

Gem::Specification.new do |s|
  s.name = %q{deadlock_retry}
<<<<<<< HEAD
  s.version = "1.0.1.2"

  s.required_rubygems_version = Gem::Requirement.new(">= 0") if s.respond_to? :required_rubygems_version=
  s.authors = ["Jamis Buck", "Mike Perham", "Ben Osheroff", "Simon Wistow"]
  s.date = %q{2009-02-07}
  s.description = %q{Provides automatical deadlock retry and logging functionality for ActiveRecord and MySQL}
  s.email = %q{mperham@gmail.com}
  s.files = ["README", "Rakefile", "version.yml", "lib/deadlock_retry.rb", "test/deadlock_retry_test.rb", "CHANGELOG"]
  s.has_rdoc = true
  s.homepage = %q{http://github.com/zendesk/deadlock_retry}
  s.rdoc_options = ["--inline-source", "--charset=UTF-8"]
=======
  s.version = "1.1.0"
  s.authors = ["Jamis Buck", "Mike Perham"]
  s.description = s.summary = %q{Provides automatic deadlock retry and logging functionality for ActiveRecord and MySQL}
  s.email = %q{mperham@gmail.com}
  s.files = `git ls-files`.split("\n")
  s.homepage = %q{http://github.com/mperham/deadlock_retry}
>>>>>>> 409851c9
  s.require_paths = ["lib"]
end<|MERGE_RESOLUTION|>--- conflicted
+++ resolved
@@ -2,25 +2,11 @@
 
 Gem::Specification.new do |s|
   s.name = %q{deadlock_retry}
-<<<<<<< HEAD
-  s.version = "1.0.1.2"
-
-  s.required_rubygems_version = Gem::Requirement.new(">= 0") if s.respond_to? :required_rubygems_version=
-  s.authors = ["Jamis Buck", "Mike Perham", "Ben Osheroff", "Simon Wistow"]
-  s.date = %q{2009-02-07}
-  s.description = %q{Provides automatical deadlock retry and logging functionality for ActiveRecord and MySQL}
-  s.email = %q{mperham@gmail.com}
-  s.files = ["README", "Rakefile", "version.yml", "lib/deadlock_retry.rb", "test/deadlock_retry_test.rb", "CHANGELOG"]
-  s.has_rdoc = true
-  s.homepage = %q{http://github.com/zendesk/deadlock_retry}
-  s.rdoc_options = ["--inline-source", "--charset=UTF-8"]
-=======
-  s.version = "1.1.0"
+  s.version = "1.1.1"
   s.authors = ["Jamis Buck", "Mike Perham"]
   s.description = s.summary = %q{Provides automatic deadlock retry and logging functionality for ActiveRecord and MySQL}
   s.email = %q{mperham@gmail.com}
   s.files = `git ls-files`.split("\n")
   s.homepage = %q{http://github.com/mperham/deadlock_retry}
->>>>>>> 409851c9
   s.require_paths = ["lib"]
 end